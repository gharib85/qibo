#ifndef KERNEL_APPLY_GATE_H_
#define KERNEL_APPLY_GATE_H_

#include "tensorflow/core/framework/types.h"

namespace tensorflow {

namespace functor {

template <typename Device, typename T>
struct ApplyGateFunctor {
<<<<<<< HEAD
  void operator()(const Device& d, T* state, const T* gate, int nqubits,
                  int target, const int32* control, int ncontrol);
=======
  void operator()(const OpKernelContext* context, const Device& d, T* state,
                  const T* gate, int nqubits, int target);
>>>>>>> 0a27d5a3
};

}  // namespace functor

}  // namespace tensorflow

#endif  // KERNEL_APPLY_GATE_H_<|MERGE_RESOLUTION|>--- conflicted
+++ resolved
@@ -9,13 +9,8 @@
 
 template <typename Device, typename T>
 struct ApplyGateFunctor {
-<<<<<<< HEAD
-  void operator()(const Device& d, T* state, const T* gate, int nqubits,
-                  int target, const int32* control, int ncontrol);
-=======
   void operator()(const OpKernelContext* context, const Device& d, T* state,
                   const T* gate, int nqubits, int target);
->>>>>>> 0a27d5a3
 };
 
 }  // namespace functor
