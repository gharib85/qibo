--- conflicted
+++ resolved
@@ -788,7 +788,6 @@
 
         self.init_args = [q0, q1]
         self.init_kwargs = {"theta": theta, "phi": phi}
-<<<<<<< HEAD
 
     @property
     def parameter(self):
@@ -799,8 +798,6 @@
         self._unitary = None
         self._theta, self._phi = x
         self._prepare()
-=======
->>>>>>> 7fbb70ca
 
 
 class GeneralizedfSim(ParametrizedGate):
@@ -834,7 +831,6 @@
 
         self.init_args = [q0, q1]
         self.init_kwargs = {"unitary": unitary, "phi": phi}
-<<<<<<< HEAD
 
     @property
     def parameter(self):
@@ -849,8 +845,6 @@
         self._unitary = None
         self.__unitary, self._phi = x
         self._prepare()
-=======
->>>>>>> 7fbb70ca
 
 
 class TOFFOLI(Gate):
@@ -933,7 +927,6 @@
 
         self.init_args = [unitary] + list(q)
         self.init_kwargs = {"name": name}
-<<<<<<< HEAD
 
     @property
     def rank(self) -> int:
@@ -957,11 +950,6 @@
     def unitary(self):
         if self._unitary is None:
             self._unitary = self.construct_unitary()
-=======
-
-    @property
-    def unitary(self):
->>>>>>> 7fbb70ca
         return self._unitary
 
 
